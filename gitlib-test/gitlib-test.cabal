Name:                gitlib-test
Version:             3.1.0.2
Synopsis:            Test library for confirming gitlib backend compliance
License-file:        LICENSE
License:             MIT
Author:              John Wiegley
Maintainer:          johnw@newartisans.com
Build-Type:          Simple
Cabal-Version:       >=1.10
Category:            FFI
Description:
  Test library for confirming gitlib backend compliance

Source-repository head
  type: git
  location: git://github.com/jwiegley/gitlib.git

Library
    default-language:   Haskell98
    default-extensions: ForeignFunctionInterface
    ghc-options: -Wall
    build-depends:
          base                 >= 3 && < 5
        , gitlib               >= 3.0.0
        , HUnit                >= 1.2.5
        , hspec                >= 1.4.4
        , hspec-expectations   >= 0.3
        , bytestring
        , exceptions           >= 0.5
        , conduit              >= 1.1.0
<<<<<<< HEAD
        , conduit-combinators  >= 0.2.4
        , monad-control        >= 1.0
=======
        , conduit-combinators  >= 1
        , monad-control        <  1.1
>>>>>>> afa352f9
        , tagged               >= 0.4.4
        , text                 >= 0.11.2
        , time                 >= 1.4
        , transformers         >= 0.3
    exposed-modules:
        Git.Smoke<|MERGE_RESOLUTION|>--- conflicted
+++ resolved
@@ -28,13 +28,8 @@
         , bytestring
         , exceptions           >= 0.5
         , conduit              >= 1.1.0
-<<<<<<< HEAD
-        , conduit-combinators  >= 0.2.4
-        , monad-control        >= 1.0
-=======
         , conduit-combinators  >= 1
         , monad-control        <  1.1
->>>>>>> afa352f9
         , tagged               >= 0.4.4
         , text                 >= 0.11.2
         , time                 >= 1.4
