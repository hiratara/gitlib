{ mkDerivation, base, bytestring, conduit, conduit-combinators
, containers, directory, exceptions, gitlib, gitlib-test, hspec
, hspec-expectations, monad-control, mtl, old-locale, parsec
, process-extras, shelly, stdenv, system-filepath, tagged, text
<<<<<<< HEAD
, time, transformers, transformers-base, unordered-containers
=======
, time, time-locale-compat, transformers, transformers-base
, unordered-containers
>>>>>>> afa352f9
}:
mkDerivation {
  pname = "gitlib-cmdline";
  version = "3.1.0.1";
  src = ./.;
  buildDepends = [
    base bytestring conduit conduit-combinators containers directory
    exceptions gitlib monad-control mtl old-locale parsec
<<<<<<< HEAD
    process-extras shelly system-filepath tagged text time transformers
    transformers-base unordered-containers
=======
    process-extras shelly system-filepath tagged text time
    time-locale-compat transformers transformers-base
    unordered-containers
>>>>>>> afa352f9
  ];
  testDepends = [
    base gitlib gitlib-test hspec hspec-expectations system-filepath
    tagged text transformers
  ];
  description = "Gitlib repository backend that uses the git command-line tool";
  license = stdenv.lib.licenses.mit;
}<|MERGE_RESOLUTION|>--- conflicted
+++ resolved
@@ -2,12 +2,8 @@
 , containers, directory, exceptions, gitlib, gitlib-test, hspec
 , hspec-expectations, monad-control, mtl, old-locale, parsec
 , process-extras, shelly, stdenv, system-filepath, tagged, text
-<<<<<<< HEAD
-, time, transformers, transformers-base, unordered-containers
-=======
 , time, time-locale-compat, transformers, transformers-base
 , unordered-containers
->>>>>>> afa352f9
 }:
 mkDerivation {
   pname = "gitlib-cmdline";
@@ -16,14 +12,9 @@
   buildDepends = [
     base bytestring conduit conduit-combinators containers directory
     exceptions gitlib monad-control mtl old-locale parsec
-<<<<<<< HEAD
-    process-extras shelly system-filepath tagged text time transformers
-    transformers-base unordered-containers
-=======
     process-extras shelly system-filepath tagged text time
     time-locale-compat transformers transformers-base
     unordered-containers
->>>>>>> afa352f9
   ];
   testDepends = [
     base gitlib gitlib-test hspec hspec-expectations system-filepath
