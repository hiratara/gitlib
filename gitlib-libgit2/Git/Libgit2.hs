{-# LANGUAGE ConstraintKinds #-}
{-# LANGUAGE FlexibleContexts #-}
{-# LANGUAGE FlexibleInstances #-}
{-# LANGUAGE MultiParamTypeClasses #-}
{-# LANGUAGE OverloadedStrings #-}
{-# LANGUAGE RankNTypes #-}
{-# LANGUAGE RecordWildCards #-}
{-# LANGUAGE TupleSections #-}
{-# LANGUAGE TypeFamilies #-}
{-# LANGUAGE UndecidableInstances #-}
{-# LANGUAGE ViewPatterns #-}

{-# OPTIONS_GHC -fno-warn-name-shadowing
                -fno-warn-unused-binds
                -fno-warn-orphans #-}

-- | Interface for opening and creating repositories.  Repository objects are
--   immutable, and serve only to refer to the given repository.  Any data
--   associated with the repository — such as the list of branches — is
--   queried as needed.
module Git.Libgit2
       ( MonadLg
       , LgRepository(..)
       , BlobOid()
       , Commit()
       , CommitOid()
       , Git.Oid
       , OidPtr(..)
       , mkOid
       , Repository(..)
       , Tree()
       , TreeOid()
       , repoPath
       , addTracingBackend
       , checkResult
       , closeLgRepository
       , defaultLgOptions
       , lgBuildPackIndex
       , lgFactory
       , lgFactoryLogger
       , lgForEachObject
       , lgGet
       , lgExcTrap
       , lgBuildPackFile
       , lgReadFromPack
       , lgWithPackFile
       , lgCopyPackFile
       , lgDiffContentsWithTree
       , lgWrap
       , oidToSha
       , shaToOid
       , openLgRepository
       , runLgRepository
       , lgDebug
       , lgWarn
       ) where

import           Bindings.Libgit2
import           Control.Applicative
import           Control.Concurrent.Async.Lifted
import           Control.Concurrent.STM
import           Control.Exception.Lifted
import           Control.Failure
import           Control.Monad hiding (forM, forM_, mapM, mapM_, sequence)
import           Control.Monad.IO.Class
import           Control.Monad.Logger
import           Control.Monad.Loops
import           Control.Monad.Morph hiding (embed)
import           Control.Monad.Trans.Control
import           Control.Monad.Trans.Reader
import           Control.Monad.Trans.Resource
import           Data.Bits ((.|.), (.&.))
import           Data.ByteString (ByteString)
import qualified Data.ByteString as B
import qualified Data.ByteString.Lazy as BL
import qualified Data.ByteString.Unsafe as BU
import           Data.Conduit
import           Data.Foldable
import           Data.IORef
import           Data.List as L
import qualified Data.Map as M
import           Data.Maybe
import           Data.Monoid
import           Data.Tagged
import           Data.Text (Text, pack, unpack)
import qualified Data.Text as T
import qualified Data.Text.Encoding as T
import qualified Data.Text.ICU.Convert as U
import           Data.Traversable
import           Foreign.C.String
import           Foreign.C.Types
import qualified Foreign.Concurrent as FC
import           Foreign.ForeignPtr
import qualified Foreign.ForeignPtr.Unsafe as FU
import           Foreign.Marshal.Alloc
import           Foreign.Marshal.Array
import           Foreign.Marshal.MissingAlloc
import           Foreign.Marshal.Utils
import           Foreign.Ptr
import           Foreign.Storable
import qualified Git
import           Git.Libgit2.Internal
import           Git.Libgit2.Types
import           Language.Haskell.TH.Syntax (Loc(..))

import           Prelude hiding (mapM, mapM_, sequence, catch)
import           System.Directory
import           System.FilePath.Posix
import           System.IO (openBinaryTempFile, hClose)
import qualified System.IO.Unsafe as SU
import           Unsafe.Coerce

defaultLoc :: Loc
defaultLoc = Loc "<unknown>" "<unknown>" "<unknown>" (0,0) (0,0)

lgDebug :: MonadLogger m => String -> m ()
lgDebug = monadLoggerLog defaultLoc "Git" LevelDebug . pack

lgWarn :: MonadLogger m => String -> m ()
lgWarn = monadLoggerLog defaultLoc "Git" LevelWarn . pack

withFilePath :: Git.RawFilePath -> (CString -> IO a) -> IO a
withFilePath = B.useAsCString

peekFilePath :: CString -> IO Git.RawFilePath
peekFilePath = B.packCString

type Oid = OidPtr

data OidPtr = OidPtr
    { getOid    :: ForeignPtr C'git_oid
    , getOidLen :: Int           -- the number of digits, not bytes
    }

instance Git.IsOid OidPtr where
    renderOid = lgRenderOid

mkOid :: ForeignPtr C'git_oid -> OidPtr
mkOid fptr = OidPtr fptr 40

lgParseOidIO :: Text -> Int -> IO (Maybe Oid)
lgParseOidIO str len = do
    oid <- liftIO mallocForeignPtr
    r <- liftIO $ withCString (unpack str) $ \cstr ->
        withForeignPtr oid $ \ptr ->
            if len == 40
            then c'git_oid_fromstr ptr cstr
            else c'git_oid_fromstrn ptr cstr (fromIntegral len)
    return $ if r < 0
             then Nothing
             else Just (OidPtr oid len)

lgParseOid :: MonadLg m => Text -> LgRepository m Oid
lgParseOid str
  | len > 40 = failure (Git.OidParseFailed str)
  | otherwise = do
      moid <- liftIO $ lgParseOidIO str len
      case moid of
          Nothing  -> failure (Git.OidParseFailed str)
          Just oid -> return oid
  where
    len = T.length str

lgRenderOid :: Git.Oid (LgRepository m) -> Text
lgRenderOid = pack . show

instance Show OidPtr where
    show OidPtr {..} = SU.unsafePerformIO $
        withForeignPtr getOid (`oidToStr` getOidLen)

instance Ord OidPtr where
    (getOid -> coid1) `compare` (getOid -> coid2) =
        SU.unsafePerformIO $
        withForeignPtr coid1 $ \coid1Ptr ->
        withForeignPtr coid2 $ fmap (`compare` 0) . c'git_oid_cmp coid1Ptr

instance Eq OidPtr where
    oid1 == oid2 = oid1 `compare` oid2 == EQ

instance MonadLg m => Git.Repository (LgRepository m) where
    type Oid (LgRepository m)  = OidPtr
    data Tree (LgRepository m) = LgTree
        { lgTreePtr :: Maybe (ForeignPtr C'git_tree) }
    data Options (LgRepository m) = Options

    facts = return Git.RepositoryFacts
        { Git.hasSymbolicReferences = True }

    parseOid = lgParseOid

    lookupReference   = lgLookupRef
    createReference   = lgUpdateRef
    updateReference   = lgUpdateRef
    deleteReference   = lgDeleteRef
    sourceReferences  = lgSourceRefs
    lookupCommit      = lgLookupCommit
    lookupTree        = lgLookupTree
    lookupBlob        = lgLookupBlob
    lookupTag         = error "Not implemented: LgRepository.lookupTag"
    lookupObject      = lgLookupObject
    existsObject      = lgExistsObject
    sourceObjects     = lgSourceObjects
    newTreeBuilder    = lgNewTreeBuilder
    treeEntry         = lgTreeEntry
    treeOid           = lgTreeOid
    sourceTreeEntries = lgSourceTreeEntries
    hashContents      = lgHashContents
    createBlob        = lgWrap . lgCreateBlob
    createTag         = error "Not implemented: LgRepository.createTag"

    createCommit p t a c l r = lgWrap $ lgCreateCommit p t a c l r

    deleteRepository = lgGet >>= liftIO . removeDirectoryRecursive . repoPath

    diffContentsWithTree = error "Not implemented: lgDiffContentsWithTree"

    -- buildPackFile   = lgBuildPackFile
    -- buildPackIndex  = lgBuildPackIndexWrapper
    -- writePackFile   = lgWrap . lgWritePackFile

    -- remoteFetch     = lgRemoteFetch

lgWrap :: (MonadIO m, MonadBaseControl IO m)
       => LgRepository m a -> LgRepository m a
lgWrap f = f `catch` \e -> do
    etrap <- lgExcTrap
    mexc  <- liftIO $ readIORef etrap
    liftIO $ writeIORef etrap Nothing
    maybe (throw (e :: SomeException)) throw mexc

lgHashContents :: MonadLg m => Git.BlobContents (LgRepository m)
               -> LgRepository m (BlobOid m)
lgHashContents b = do
    ptr <- liftIO mallocForeignPtr
    r   <- Git.blobContentsToByteString b >>= \bs ->
        liftIO $ withForeignPtr ptr $ \oidPtr ->
            BU.unsafeUseAsCStringLen bs $ uncurry $ \cstr len ->
                c'git_odb_hash oidPtr (castPtr cstr) (fromIntegral len)
                    c'GIT_OBJ_BLOB
    when (r < 0) $ lgThrow Git.BlobCreateFailed
    return $ Tagged (mkOid ptr)

-- | Create a new blob in the 'Repository', with 'ByteString' as its contents.
--
--   Note that since empty blobs cannot exist in Git, no means is provided for
--   creating one; if the given string is 'empty', it is an error.
lgCreateBlob :: MonadLg m
             => Git.BlobContents (LgRepository m)
             -> LgRepository m (BlobOid m)
lgCreateBlob b = do
    repo <- lgGet
    ptr  <- liftIO mallocForeignPtr -- freed automatically if GC'd
    r <- case b of
        Git.BlobString bs ->
            liftIO $ withForeignPtr ptr $ \coid' ->
            withForeignPtr (repoObj repo) $ \repoPtr ->
            BU.unsafeUseAsCStringLen bs $ uncurry $ \cstr len ->
                c'git_blob_create_frombuffer coid' repoPtr
                    (castPtr cstr) (fromIntegral len)
        Git.BlobStream src -> readFromSource repo ptr src
        Git.BlobSizedStream src _ -> readFromSource repo ptr src
    when (r < 0) $ lgThrow Git.BlobCreateFailed
    return $ Tagged (mkOid ptr)

  where
    readFromSource repo ptr src =
        src $$ drainTo 2 $ \queue ->
            liftIO $ withForeignPtr ptr $ \coid' ->
            withForeignPtr (repoObj repo) $ \repoPtr ->
            bracket
                (mk'git_blob_chunk_cb (chunk_cb queue))
                freeHaskellFunPtr
                (\cb -> c'git_blob_create_fromchunks coid' repoPtr
                            nullPtr cb nullPtr)

    chunk_cb :: TBQueue (Maybe ByteString)
             -> CString          -- ^ content
             -> CSize            -- ^ max_length
             -> Ptr ()           -- ^ payload
             -> IO CInt
    chunk_cb queue content (fromIntegral -> maxLength) _payload = do
        (bs, len) <- atomically $ do
            mval <- readTBQueue queue
            let len = case mval of Nothing -> 0; Just val -> B.length val
            case mval of
                Nothing -> return (B.empty, 0)
                Just val
                    | len <= maxLength -> return (val, len)
                    | otherwise -> do
                        let (b, b') = B.splitAt maxLength val
                        unGetTBQueue queue (Just b')
                        return (b, maxLength)
        BU.unsafeUseAsCString bs $ flip (copyBytes content) len
        return $ fromIntegral len

lgObjToBlob :: MonadLg m
            => BlobOid m -> ForeignPtr C'git_blob
            -> LgRepository m (Git.Blob (LgRepository m))
lgObjToBlob oid fptr = do
    bs <- liftIO $ withForeignPtr fptr $ \ptr -> do
        size <- c'git_blob_rawsize ptr
        buf  <- c'git_blob_rawcontent ptr
        B.packCStringLen (castPtr buf, fromIntegral size)
    return $ Git.Blob oid $ Git.BlobString bs

lgLookupBlob :: MonadLg m => BlobOid m
             -> LgRepository m (Git.Blob (LgRepository m))
lgLookupBlob oid =
    lookupObject' (getOid (untag oid)) (getOidLen (untag oid))
        c'git_blob_lookup c'git_blob_lookup_prefix
        $ \boid obj _ -> lgObjToBlob (Tagged (mkOid boid)) obj

type TreeEntry m = Git.TreeEntry (LgRepository m)

lgTreeEntry :: MonadLg m => Tree m -> Git.TreeFilePath
            -> LgRepository m (Maybe (TreeEntry m))
lgTreeEntry (LgTree Nothing) _ = return Nothing
lgTreeEntry (LgTree (Just tree)) fp = liftIO $ alloca $ \entryPtr ->
    withFilePath fp $ \pathStr ->
        withForeignPtr tree $ \treePtr -> do
            r <- c'git_tree_entry_bypath entryPtr treePtr pathStr
            if r < 0
                then return Nothing
                else Just <$> (entryToTreeEntry =<< peek entryPtr)

lgTreeOid :: MonadLg m => Tree m -> TreeOid m
lgTreeOid (LgTree Nothing) =
    SU.unsafePerformIO . liftIO $
        Tagged . fromJust <$> lgParseOidIO Git.emptyTreeId 40
lgTreeOid (LgTree (Just tree)) = SU.unsafePerformIO $ liftIO $ do
    toid  <- withForeignPtr tree c'git_tree_id
    ftoid <- coidPtrToOid toid
    return $ Tagged (mkOid ftoid)

lgSourceTreeEntries
    :: MonadLg m
    => Tree m
    -> Producer (LgRepository m) (Git.TreeFilePath, TreeEntry m)
lgSourceTreeEntries (LgTree Nothing) = return ()
lgSourceTreeEntries (LgTree (Just tree)) = gatherFrom 16 $ \queue -> do
    liftIO $ withForeignPtr tree $ \tr -> do
        r <- bracket
                (mk'git_treewalk_cb (callback queue))
                freeHaskellFunPtr
                (\callback ->
                  c'git_tree_walk tr c'GIT_TREEWALK_PRE callback nullPtr)
        when (r < 0) $ lgThrow Git.TreeWalkFailed
  where
    callback queue root te _payload = do
        fp    <- peekFilePath root
        cname <- c'git_tree_entry_name te
        name  <- (fp <>) <$> peekFilePath cname
        entry <- entryToTreeEntry te
        atomically $
            writeTBQueue queue $ name `seq` entry `seq` (name,entry)
        return 0

lgMakeBuilder :: MonadLg m
              => ForeignPtr C'git_treebuilder -> TreeBuilder m
lgMakeBuilder builder = Git.TreeBuilder
    { Git.mtbBaseTreeOid    = Nothing
    , Git.mtbPendingUpdates = mempty
    , Git.mtbNewBuilder     = lgNewTreeBuilder
    , Git.mtbWriteContents  = \tb -> (,) <$> pure (Git.BuilderUnchanged tb)
                                         <*> lgWriteBuilder builder
    , Git.mtbLookupEntry    = lgLookupBuilderEntry builder
    , Git.mtbEntryCount     = lgBuilderEntryCount builder
    , Git.mtbPutEntry       = \tb name ent ->
        lgPutEntry builder name ent >> return (Git.BuilderUnchanged tb)
    , Git.mtbDropEntry      = \tb name ->
        lgDropEntry builder name >> return (Git.BuilderUnchanged tb)
    }

-- | Create a new, empty tree.
--
--   Since empty trees cannot exist in Git, attempting to write out an empty
--   tree is a no-op.
lgNewTreeBuilder :: MonadLg m
                 => Maybe (Tree m) -> LgRepository m (TreeBuilder m)
lgNewTreeBuilder mtree = do
    mfptr <- liftIO $ alloca $ \pptr -> do
        r <- case mtree of
            Nothing -> c'git_treebuilder_create pptr nullPtr
            Just (LgTree Nothing) ->
                c'git_treebuilder_create pptr nullPtr
            Just (LgTree (Just tree)) ->
                withForeignPtr tree $ \treePtr ->
                    c'git_treebuilder_create pptr treePtr
        if r < 0
            then return Nothing
            else do
                builder <- peek pptr
                fptr <- FC.newForeignPtr builder
                            (c'git_treebuilder_free builder)
                return $ Just fptr
    case mfptr of
        Nothing ->
            failure (Git.TreeCreateFailed "Failed to create new tree builder")
        Just fptr ->
            return (lgMakeBuilder fptr)
                { Git.mtbBaseTreeOid = Git.treeOid <$> mtree }

lgPutEntry :: MonadLg m
           => ForeignPtr C'git_treebuilder -> Git.TreeFilePath -> TreeEntry m
           -> LgRepository m ()
lgPutEntry builder key (treeEntryToOid -> (oid, mode)) = do
    r2 <- liftIO $ withForeignPtr (getOid oid) $ \coid ->
        withForeignPtr builder $ \ptr ->
        withFilePath key $ \name ->
            c'git_treebuilder_insert nullPtr ptr name coid
                (fromIntegral mode)
    when (r2 < 0) $ failure (Git.TreeBuilderInsertFailed key)

treeEntryToOid :: TreeEntry m -> (Oid, CUInt)
treeEntryToOid (Git.BlobEntry oid kind) =
    (untag oid, case kind of
          Git.PlainBlob      -> 0o100644
          Git.ExecutableBlob -> 0o100755
          Git.SymlinkBlob    -> 0o120000
          Git.UnknownBlob    -> 0o100000)
treeEntryToOid (Git.CommitEntry coid) =
    (untag coid, 0o160000)
treeEntryToOid (Git.TreeEntry toid) =
    (untag toid, 0o040000)

lgDropEntry :: MonadLg m
            => ForeignPtr C'git_treebuilder -> Git.TreeFilePath
            -> LgRepository m ()
lgDropEntry builder key =
    void $ liftIO $ withForeignPtr builder $ \ptr ->
        withFilePath key $ c'git_treebuilder_remove ptr

lgLookupBuilderEntry :: MonadLg m
                     => ForeignPtr C'git_treebuilder
                     -> Git.TreeFilePath
                     -> LgRepository m (Maybe (TreeEntry m))
lgLookupBuilderEntry builderPtr name = do
    entry <- liftIO $ withForeignPtr builderPtr $ \builder ->
        withFilePath name $ c'git_treebuilder_get builder
    if entry == nullPtr
        then return Nothing
        else Just <$> liftIO (entryToTreeEntry entry)

lgBuilderEntryCount :: MonadLg m
                    => ForeignPtr C'git_treebuilder -> LgRepository m Int
lgBuilderEntryCount tb =
    fromIntegral <$> liftIO (withForeignPtr tb c'git_treebuilder_entrycount)

lgTreeEntryCount :: MonadLg m => Tree m -> LgRepository m Int
lgTreeEntryCount (LgTree Nothing) = return 0
lgTreeEntryCount (LgTree (Just tree)) =
    fromIntegral <$> liftIO (withForeignPtr tree c'git_tree_entrycount)

lgWriteBuilder :: MonadLg m
               => ForeignPtr C'git_treebuilder
               -> LgRepository m (TreeOid m)
lgWriteBuilder tb = do
    repo <- lgGet
    (r3,coid) <- liftIO $ do
        coid <- mallocForeignPtr
        withForeignPtr coid $ \coid' ->
            withForeignPtr tb $ \builder ->
            withForeignPtr (repoObj repo) $ \repoPtr -> do
                r3 <- c'git_treebuilder_write coid' repoPtr builder
                return (r3,coid)
    when (r3 < 0) $ lgThrow Git.TreeBuilderWriteFailed
    return $ Tagged (mkOid coid)

lgCloneBuilder :: MonadLg m
               => ForeignPtr C'git_treebuilder
               -> LgRepository m (ForeignPtr C'git_treebuilder)
lgCloneBuilder fptr =
    liftIO $ withForeignPtr fptr $ \builder -> alloca $ \pptr -> do
        r <- c'git_treebuilder_create pptr nullPtr
        when (r < 0) $
            failure (Git.BackendError "Could not create new treebuilder")
        builder' <- peek pptr
        bracket
            (mk'git_treebuilder_filter_cb (callback builder'))
            freeHaskellFunPtr
            (flip (c'git_treebuilder_filter builder) nullPtr)
        FC.newForeignPtr builder' (c'git_treebuilder_free builder')
  where
    callback builder te _ = do
        cname <- c'git_tree_entry_name te
        coid  <- c'git_tree_entry_id te
        fmode <- c'git_tree_entry_filemode te
        r <- c'git_treebuilder_insert
            nullPtr
            builder
            cname
            coid
            fmode
        when (r < 0) $
            failure (Git.BackendError "Could not insert entry in treebuilder")
        return 0

lgLookupTree :: MonadLg m => TreeOid m -> LgRepository m (Tree m)
lgLookupTree (untag -> oid)
    | show oid == unpack Git.emptyTreeId = return $ LgTree Nothing
    | otherwise = do
        fptr <- lookupObject' (getOid oid) (getOidLen oid)
            c'git_tree_lookup c'git_tree_lookup_prefix $
                \_ obj _ -> return obj
        return $ LgTree (Just fptr)

entryToTreeEntry :: Ptr C'git_tree_entry -> IO (TreeEntry m)
entryToTreeEntry entry = do
    coid <- c'git_tree_entry_id entry
    oid  <- coidPtrToOid coid
    typ  <- c'git_tree_entry_type entry
    case () of
        () | typ == c'GIT_OBJ_BLOB ->
             do mode <- c'git_tree_entry_filemode entry
                return $ Git.BlobEntry (Tagged (mkOid oid)) $
                    case mode of
                        0o100644 -> Git.PlainBlob
                        0o100755 -> Git.ExecutableBlob
                        0o120000 -> Git.SymlinkBlob
                        _        -> Git.UnknownBlob
           | typ == c'GIT_OBJ_TREE ->
             return $ Git.TreeEntry (Tagged (mkOid oid))
           | typ == c'GIT_OBJ_COMMIT ->
             return $ Git.CommitEntry (Tagged (mkOid oid))
           | otherwise -> error "Unexpected"

lgObjToCommit :: MonadLg m
              => CommitOid m -> Ptr C'git_commit -> IO (Commit m)
lgObjToCommit oid c = do
    enc    <- c'git_commit_message_encoding c
    encs   <- if enc == nullPtr
              then return "UTF-8"
              else peekCString enc
    conv   <- U.open encs (Just False)

    msg    <- c'git_commit_message c   >>= B.packCString
    auth   <- c'git_commit_author c    >>= packSignature conv
    comm   <- c'git_commit_committer c >>= packSignature conv
    toid   <- c'git_commit_tree_id c
    toid'  <- coidPtrToOid toid

    pn     <- c'git_commit_parentcount c
    poids  <- zipWithM ($)
                 (replicate (fromIntegral (toInteger pn))
                  (c'git_commit_parent_id c))
                 [0..pn]
    poids' <- mapM (\x -> Tagged . mkOid <$> coidPtrToOid x) poids

    return Git.Commit
        {
        -- Git.commitInfo      = Base (Just (Tagged (Oid coid))) (Just obj)
        -- ,
          Git.commitOid       = oid
        , Git.commitTree      = Tagged (mkOid toid')
        , Git.commitParents   = poids'
        , Git.commitAuthor    = auth
        , Git.commitCommitter = comm
        , Git.commitLog       = U.toUnicode conv msg
        , Git.commitEncoding  = "utf-8"
        }

lgLookupCommit :: MonadLg m
               => CommitOid m -> LgRepository m (Commit m)
lgLookupCommit oid =
  lookupObject' (getOid (untag oid)) (getOidLen (untag oid))
      c'git_commit_lookup c'git_commit_lookup_prefix
      $ \coid obj _ -> liftIO $ withForeignPtr obj $
          lgObjToCommit (Tagged (mkOid coid))

data ObjectPtr = BlobPtr (ForeignPtr C'git_blob)
               | TreePtr (ForeignPtr C'git_commit)
               | CommitPtr (ForeignPtr C'git_commit)
               | TagPtr (ForeignPtr C'git_tag)

lgLookupObject :: MonadLg m
               => Oid -> LgRepository m (Git.Object (LgRepository m))
lgLookupObject oid = do
    (oid', typ, fptr) <-
        lookupObject' (getOid oid) (getOidLen oid)
            (\x y z   -> c'git_object_lookup x y z c'GIT_OBJ_ANY)
            (\x y z l -> c'git_object_lookup_prefix x y z l c'GIT_OBJ_ANY)
            $ \coid fptr y -> do
                typ <- liftIO $ c'git_object_type y
                return (mkOid coid, typ, fptr)
    case () of
        () | typ == c'GIT_OBJ_BLOB   ->
                Git.BlobObj <$> lgObjToBlob (Tagged oid') (castForeignPtr fptr)
           | typ == c'GIT_OBJ_TREE   ->
                -- A ForeignPtr C'git_object is bit-wise equivalent to a
                -- ForeignPtr C'git_tree.
                return $ Git.TreeObj (LgTree (Just (unsafeCoerce fptr)))
           | typ == c'GIT_OBJ_COMMIT ->
                Git.CommitObj <$>
                liftIO (withForeignPtr fptr $ \y ->
                         lgObjToCommit (Tagged oid') (castPtr y))
           | typ == c'GIT_OBJ_TAG -> error "jww (2013-07-08): NYI"
           | otherwise -> error $ "Unknown object type: " ++ show typ

lgExistsObject :: MonadLg m => Oid -> LgRepository m Bool
lgExistsObject oid = do
    repo <- lgGet
    result <- liftIO $ withForeignPtr (repoObj repo) $ \repoPtr ->
        alloca $ \pptr -> do
            r <- c'git_repository_odb pptr repoPtr
            if r < 0
                then return Nothing
                else
                -- jww (2013-02-28): Need to guard against exceptions so that
                -- ptr doesn't leak.
                withForeignPtr (getOid oid) $ \coid -> do
                    ptr <- peek pptr
                    r1 <- c'git_odb_exists ptr coid 0
                    c'git_odb_free ptr
                    return (Just (r1 == 0))
    maybe (failure Git.RepositoryInvalid) return result

lgForEachObject :: Ptr C'git_odb
                -> (Ptr C'git_oid -> Ptr () -> IO CInt)
                -> Ptr ()
                -> IO CInt
lgForEachObject odbPtr f payload =
    bracket
        (mk'git_odb_foreach_cb f)
        freeHaskellFunPtr
        (flip (c'git_odb_foreach odbPtr) payload)

lgSourceObjects
    :: MonadLg m
    => Maybe (CommitOid m) -> CommitOid m -> Bool
    -> Producer (LgRepository m) (ObjectOid m)
lgSourceObjects mhave need alsoTrees = do
    repo   <- lift lgGet
    walker <- liftIO $ alloca $ \pptr -> do
        r <- withForeignPtr (repoObj repo) $ \repoPtr ->
                c'git_revwalk_new pptr repoPtr
        when (r < 0) $
            failure (Git.BackendError "Could not create revwalker")
        ptr <- peek pptr
        newForeignPtr p'git_revwalk_free ptr

    c <- lift $ lgLookupCommit need
    let oid = untag (Git.commitOid c)

    liftIO $ withForeignPtr (getOid oid) $ \coid -> do
        r2 <- withForeignPtr walker $ flip c'git_revwalk_push coid
        when (r2 < 0) $
            failure (Git.BackendError $ "Could not push oid "
                         <> pack (show oid) <> " onto revwalker")

    case mhave of
        Nothing   -> return ()
        Just have -> liftIO $ withForeignPtr (getOid (untag have)) $ \coid -> do
            r2 <- withForeignPtr walker $ flip c'git_revwalk_hide coid
            when (r2 < 0) $
                failure (Git.BackendError $ "Could not hide commit "
                             <> pack (show (untag have)) <> " from revwalker")

    liftIO $ withForeignPtr walker $ flip c'git_revwalk_sorting
        (fromIntegral ((1 :: Int) .|. (4 :: Int)))

    coidPtr <- liftIO mallocForeignPtr
    whileM_ ((==) <$> pure 0
                  <*> liftIO (withForeignPtr walker $ \walker' ->
                              withForeignPtr coidPtr $ \coidPtr' ->
                                  c'git_revwalk_next coidPtr' walker')) $ do
        oidPtr <- liftIO $ withForeignPtr coidPtr coidPtrToOid
        do
            let coid = Tagged (mkOid oidPtr)
            yield $ Git.CommitObjOid coid
            when alsoTrees $ do
                c <- lift $ lgLookupCommit coid
                yield $ Git.TreeObjOid (Git.commitTree c)

-- | Write out a commit to its repository.  If it has already been written,
--   nothing will happen.
lgCreateCommit :: MonadLg m
               => [CommitOid m]
               -> TreeOid m
               -> Git.Signature
               -> Git.Signature
               -> Git.CommitMessage
               -> Maybe Git.RefName
               -> LgRepository m (Commit m)
lgCreateCommit pptrs tree author committer logText ref = do
    repo <- lgGet
    let toid  = getOid . untag $ tree
    coid <- liftIO $ withForeignPtr (repoObj repo) $ \repoPtr -> do
        coid <- mallocForeignPtr
        conv <- U.open "utf-8" (Just True)
        withForeignPtr coid $ \coid' ->
            withForeignPtr toid $ \toid' ->
            withForeignPtrs (map (getOid . untag) pptrs) $ \pptrs' ->
            B.useAsCString (U.fromUnicode conv logText) $ \message ->
            withRef ref $ \update_ref ->
            withSignature conv author $ \author' ->
            withSignature conv committer $ \committer' ->
            withEncStr "utf-8" $ \_ {-message_encoding-} -> do
                parents' <- newArray pptrs'
                r <- c'git_commit_create_oid coid' repoPtr
                     update_ref author' committer'
                     nullPtr message toid'
                     (fromIntegral (L.length pptrs)) parents'
                when (r < 0) $ throwIO Git.CommitCreateFailed
                return coid

    return Git.Commit
        {
        --   Git.commitInfo      = Base (Just (Tagged (Oid coid))) Nothing
        -- ,
          Git.commitOid       = Tagged (mkOid coid)
        , Git.commitTree      = tree
        , Git.commitParents   = pptrs
        , Git.commitAuthor    = author
        , Git.commitCommitter = committer
        , Git.commitLog       = logText
        , Git.commitEncoding  = "utf-8"
        }

  where
    withRef Nothing     = flip ($) nullPtr
    withRef (Just name) = B.useAsCString (T.encodeUtf8 name)

    withEncStr ""  = flip ($) nullPtr
    withEncStr enc = withCString enc

withForeignPtrs :: [ForeignPtr a] -> ([Ptr a] -> IO b) -> IO b
withForeignPtrs fos io = do
    r <- io (map FU.unsafeForeignPtrToPtr fos)
    mapM_ touchForeignPtr fos
    return r

lgLookupRef :: MonadLg m
            => Git.RefName -> LgRepository m (Maybe (RefTarget m))
lgLookupRef name = do
    repo <- lgGet
    liftIO $ alloca $ \ptr -> do
        r <- withForeignPtr (repoObj repo) $ \repoPtr ->
              withCString (unpack name) $ \namePtr ->
                c'git_reference_lookup ptr repoPtr namePtr
        if r < 0
            then return Nothing
            else do
            ref  <- peek ptr
            typ  <- c'git_reference_type ref
            targ <- if typ == c'GIT_REF_OID
                    then do oidPtr <- c'git_reference_target ref
                            Git.RefObj . mkOid
                                <$> coidPtrToOid oidPtr
                    else do targName <- c'git_reference_symbolic_target ref
                            Git.RefSymbolic . T.decodeUtf8
                                <$> B.packCString targName
            c'git_reference_free ref
            return (Just targ)

lgUpdateRef :: MonadLg m
            => Git.RefName -> Git.RefTarget (LgRepository m)
            -> LgRepository m ()
lgUpdateRef name refTarg = do
    repo <- lgGet
    r <- liftIO $ alloca $ \ptr ->
        withForeignPtr (repoObj repo) $ \repoPtr ->
        withCString (unpack name) $ \namePtr ->
            case refTarg of
                Git.RefObj oid ->
                    withForeignPtr (getOid oid) $ \coidPtr ->
                        c'git_reference_create ptr repoPtr namePtr
                                               coidPtr (fromBool True)

                Git.RefSymbolic symName ->
                    withCString (unpack symName) $ \symPtr ->
                        c'git_reference_symbolic_create ptr repoPtr namePtr
                                                        symPtr (fromBool True)
    when (r < 0) $ lgThrow Git.ReferenceCreateFailed

-- int git_reference_name_to_oid(git_oid *out, git_repository *repo,
--   const char *name)

lgResolveRef :: MonadLg m
             => Git.RefName -> LgRepository m (Maybe (CommitOid m))
lgResolveRef name = do
    repo <- lgGet
    oid <- liftIO $ alloca $ \ptr ->
        withCString (unpack name) $ \namePtr ->
        withForeignPtr (repoObj repo) $ \repoPtr -> do
            r <- c'git_reference_name_to_id ptr repoPtr namePtr
            if r < 0
                then return Nothing
                else Just <$> coidPtrToOid ptr
    return $ Tagged . mkOid <$> oid

-- int git_reference_rename(git_reference *ref, const char *new_name,
--   int force)

--renameRef = c'git_reference_rename

lgDeleteRef :: MonadLg m => Git.RefName -> LgRepository m ()
lgDeleteRef name = do
    repo <- lgGet
    r <- liftIO $ alloca $ \ptr ->
        withCString (unpack name) $ \namePtr ->
        withForeignPtr (repoObj repo) $ \repoPtr -> do
            r <- c'git_reference_lookup ptr repoPtr namePtr
            if r < 0
                then return r
                else do
                ref <- peek ptr
                c'git_reference_delete ref
    when (r < 0) $ failure (Git.ReferenceDeleteFailed name)

-- int git_reference_packall(git_repository *repo)

--packallRefs = c'git_reference_packall

data ListFlags = ListFlags { listFlagInvalid  :: Bool
                           , listFlagOid      :: Bool
                           , listFlagSymbolic :: Bool
                           , listFlagPacked   :: Bool
                           , listFlagHasPeel  :: Bool }
               deriving (Show, Eq)

allRefsFlag :: ListFlags
allRefsFlag = ListFlags { listFlagInvalid  = False
                        , listFlagOid      = True
                        , listFlagSymbolic = True
                        , listFlagPacked   = True
                        , listFlagHasPeel  = False }

-- symbolicRefsFlag :: ListFlags
-- symbolicRefsFlag = ListFlags { listFlagInvalid  = False
--                              , listFlagOid      = False
--                              , listFlagSymbolic = True
--                              , listFlagPacked   = False
--                              , listFlagHasPeel  = False }

-- oidRefsFlag :: ListFlags
-- oidRefsFlag = ListFlags { listFlagInvalid  = False
--                         , listFlagOid      = True
--                         , listFlagSymbolic = False
--                         , listFlagPacked   = True
--                         , listFlagHasPeel  = False }

-- looseOidRefsFlag :: ListFlags
-- looseOidRefsFlag = ListFlags { listFlagInvalid  = False
--                              , listFlagOid      = True
--                              , listFlagSymbolic = False
--                              , listFlagPacked   = False
--                              , listFlagHasPeel  = False }

gitStrArray2List :: Ptr C'git_strarray -> IO [Text]
gitStrArray2List gitStrs = do
  count <- fromIntegral <$> peek (p'git_strarray'count gitStrs)
  strings <- peek $ p'git_strarray'strings gitStrs

  r0 <- Foreign.Marshal.Array.peekArray count strings
  r1 <- sequence $ fmap peekCString r0
  return $ fmap pack r1

flagsToInt :: ListFlags -> CUInt
flagsToInt flags = (if listFlagOid flags      then 1 else 0)
                 + (if listFlagSymbolic flags then 2 else 0)
                 + (if listFlagPacked flags   then 4 else 0)
                 + (if listFlagHasPeel flags  then 8 else 0)

lgSourceRefs :: MonadLg m => Producer (LgRepository m) Git.RefName
lgSourceRefs =
    gatherFrom 16 $ \queue -> do
        repo <- lgGet
        r <- liftIO $ bracket
            (mk'git_reference_foreach_cb (callback queue))
            freeHaskellFunPtr
            (\callback -> withForeignPtr (repoObj repo) $ \repoPtr ->
                  c'git_reference_foreach repoPtr
                      (flagsToInt allRefsFlag) callback nullPtr)
        when (r < 0) $ lgThrow Git.ReferenceListingFailed
  where
    callback :: TBQueue Text
             -> CString
             -> Ptr ()
             -> IO CInt
    callback queue cname _payload = do
        name <- peekCString cname
        atomically $ writeTBQueue queue (pack name)
        return 0

-- foreachRefCallback :: CString -> Ptr () -> IO CInt
-- foreachRefCallback name payload = do
--   (callback,results) <- deRefStablePtr =<< peek (castPtr payload)
--   nameStr <- peekCString name
--   result <- callback (pack nameStr)
--   modifyIORef results (\xs -> result:xs)
--   return 0

-- foreign export ccall "foreachRefCallback"
--   foreachRefCallback :: CString -> Ptr () -> IO CInt
-- foreign import ccall "&foreachRefCallback"
--   foreachRefCallbackPtr :: FunPtr (CString -> Ptr () -> IO CInt)

-- lgMapRefs :: (Text -> LgRepository a) -> LgRepository [a]
-- lgMapRefs cb = do
--     repo <- lgGet
--     liftIO $ do
--         withForeignPtr (repoObj repo) $ \repoPtr -> do
--             ioRef <- newIORef []
--             bracket
--                 (newStablePtr (cb,ioRef))
--                 freeStablePtr
--                 (\ptr -> with ptr $ \pptr -> do
--                       _ <- c'git_reference_foreach
--                            repoPtr (flagsToInt allRefsFlag)
--                            foreachRefCallbackPtr (castPtr pptr)
--                       readIORef ioRef)

-- mapAllRefs :: (Text -> LgRepository a) -> LgRepository [a]
-- mapAllRefs repo = mapRefs repo allRefsFlag
-- mapOidRefs :: (Text -> LgRepository a) -> LgRepository [a]
-- mapOidRefs repo = mapRefs repo oidRefsFlag
-- mapLooseOidRefs :: (Text -> LgRepository a) -> LgRepository [a]
-- mapLooseOidRefs repo = mapRefs repo looseOidRefsFlag
-- mapSymbolicRefs :: (Text -> LgRepository a) -> LgRepository [a]
-- mapSymbolicRefs repo = mapRefs repo symbolicRefsFlag

-- int git_reference_is_packed(git_reference *ref)

--refIsPacked = c'git_reference_is_packed

-- int git_reference_reload(git_reference *ref)

--reloadRef = c'git_reference_reload

-- int git_reference_cmp(git_reference *ref1, git_reference *ref2)

--compareRef = c'git_reference_cmp

-- | Gather output values asynchronously from an action in the base monad and
--   then yield them downstream.  This provides a means of working around the
--   restriction that 'ConduitM' cannot be an instance of 'MonadBaseControl'
--   in order to, for example, yield values from within a Haskell callback
--   function called from a C library.
gatherFrom :: (MonadIO m, MonadBaseControl IO m)
           => Int                -- ^ Size of the queue to create
           -> (TBQueue o -> m ()) -- ^ Action that generates output values
           -> Producer m o
gatherFrom size scatter = do
    chan   <- liftIO $ newTBQueueIO size
    worker <- lift $ async (scatter chan)
    lift . restoreM =<< gather worker chan
  where
    gather worker chan = do
        (xs, mres) <- liftIO $ atomically $ do
            xs <- whileM (not <$> isEmptyTBQueue chan) (readTBQueue chan)
            (xs,) <$> pollSTM worker
        liftIO $ putStrLn "..."
        mapM_ yield xs
        case mres of
            Just (Left e)  -> liftIO $ throwIO (e :: SomeException)
            Just (Right r) -> return r
            Nothing        -> gather worker chan

<<<<<<< HEAD
drainTo :: (MonadIO m, MonadBaseControl IO m)
        => Int                        -- ^ Size of the queue to create
        -> (TBQueue (Maybe i) -> m r)  -- ^ Action to consume input values
        -> Consumer i m r
drainTo size gather = do
    chan   <- liftIO $ newTBQueueIO size
    worker <- lift $ async (gather chan)
    lift . restoreM =<< scatter worker chan
  where
    scatter worker chan = do
        mval <- await
        (mx, action) <- liftIO $ atomically $ do
            mres <- pollSTM worker
            case mres of
                Just (Left e)  ->
                    return (Nothing, liftIO $ throwIO (e :: SomeException))
                Just (Right r) ->
                    return (Just r, return ())
                Nothing        -> do
                    writeTBQueue chan mval
                    return (Nothing, return ())
        action
        case mx of
            Just x  -> return x
            Nothing -> scatter worker chan

=======
>>>>>>> 6d0997bb
lgThrow :: (MonadIO m, Failure e m) => (Text -> e) -> m ()
lgThrow f = do
    errStr <- liftIO $ do
        errPtr <- c'giterr_last
        if errPtr == nullPtr
            then return ""
            else do
                err <- peek errPtr
                peekCString (c'git_error'message err)
    failure (f (pack errStr))

lgDiffContentsWithTree
    :: MonadLg m
    => Source m (Either Git.TreeFilePath (Either Git.SHA ByteString))
    -> Tree m
    -> Producer (LgRepository m) ByteString
lgDiffContentsWithTree _contents (LgTree Nothing) =
    liftIO $ throwIO $
        Git.DiffTreeToIndexFailed "Cannot diff against an empty tree"

lgDiffContentsWithTree contents tree = do
    repo <- lift lgGet
    gatherFrom 16 $ generateDiff repo
  where
    generateDiff repo chan = do
        entries   <- M.fromList <$> Git.listTreeEntries tree
        paths     <- liftIO $ newIORef []
        (src, ()) <- lift $ contents $$+ return ()

        handleEntries entries paths src
        contentsPaths <- liftIO $ readIORef paths

        forM_ (sort (M.keys entries) \\ sort contentsPaths) $ \path ->
            -- File was removed
            case entries M.! path of
                Git.BlobEntry oid _   -> do
                    let boid = getOid (untag oid)
                    diffBlob path Nothing (Just boid)

                -- jww (2013-11-24): NYI
                Git.CommitEntry _coid -> return ()
                Git.TreeEntry _toid   -> return ()
      where
        handleEntries entries paths src = do
            (src', mres) <- lift $ src $$++ do
                mpath <- await
                case mpath of
                    Nothing   -> return Nothing
                    Just path -> Just <$> handlePath path
            case mres of
                Nothing -> return ()
                Just (path, content) -> do
                    liftIO $ modifyIORef paths (path:)
                    case M.lookup path entries of
                        Nothing ->
                            -- File is newly added
                            diffBlob path (Just content) Nothing

                        Just entry -> case entry of
                            -- File has been changed
                            Git.BlobEntry oid _   -> do
                                let boid = getOid (untag oid)
                                diffBlob path (Just content) (Just boid)

                            -- jww (2013-11-24): NYI
                            Git.CommitEntry _coid -> return ()
                            Git.TreeEntry _toid   -> return ()
                    handleEntries entries paths src'

        handlePath (Right _) =
            liftIO $ throwIO $ Git.DiffTreeToIndexFailed
                "Received a Right value when a Left RawFilePath was expected"
        handlePath (Left path) = do
            mcontent <- await
            case mcontent of
                Nothing ->
                    liftIO $ throwIO $ Git.DiffTreeToIndexFailed $
                        "Content not provided for " <> T.pack (show path)
                Just x -> handleContent path x

        handleContent _path (Left _) =
            liftIO $ throwIO $ Git.DiffTreeToIndexFailed
                "Received a Left value when a Right ByteString was expected"
        handleContent path (Right content) = return (path, content)

        diffBlob path mcontent mboid = do
            r <- liftIO $ runResourceT $ do
                fileHeader <- liftIO $ newIORef Nothing

                let f = flip allocate freeHaskellFunPtr
                (_, fcb) <- f $ mk'git_diff_file_cb (file_cb fileHeader)
                (_, hcb) <- f $ mk'git_diff_hunk_cb (hunk_cb fileHeader)
                (_, pcb) <- f $ mk'git_diff_data_cb print_cb

                let db  = diffBlobs fcb hcb pcb
                    dbb = diffBlobToBuffer fcb hcb pcb
                case mboid of
                    Nothing   -> dbb nullPtr
                    Just boid -> withBlob boid $ \blobp ->
                        case mcontent of
                            Just (Left sha) -> do
                                boid2 <- liftIO $ shaToOid sha
                                if boid == boid2
                                    then withBlob boid2 $ db blobp
                                    else return 0
                            _ -> dbb blobp
            when (r < 0) $ lgThrow Git.DiffBlobFailed
          where
            withBlob :: ForeignPtr C'git_oid
                     -> (Ptr C'git_blob -> ResourceT IO CInt)
                     -> ResourceT IO CInt
            withBlob boid f = do
                (_, eblobp) <- flip allocate freeBlob $
                    alloca $ \blobpp ->
                    withForeignPtr boid $ \boidPtr ->
                    withForeignPtr (repoObj repo) $ \repoPtr -> do
                        r <- c'git_blob_lookup blobpp repoPtr boidPtr
                        if r < 0
                            then return $ Left r
                            else Right <$> peek blobpp
                case eblobp of
                    Left r      -> return r
                    Right blobp -> f blobp
              where
                freeBlob (Left _)      = return ()
                freeBlob (Right blobp) = c'git_blob_free blobp

            diffBlobToBuffer fcb hcb pcb blobp = do
                let diff s l =
                        c'git_diff_blob_to_buffer blobp s (fromIntegral l)
                            nullPtr fcb hcb pcb nullPtr
                liftIO $ case mcontent of
                    Just (Right c) ->
                        BU.unsafeUseAsCStringLen c $ uncurry diff
                    _ -> diff nullPtr 0

            diffBlobs fcb hcb pcb blobp otherp =
                liftIO $ c'git_diff_blobs blobp otherp nullPtr
                    fcb hcb pcb nullPtr

            isBinary delta =
                c'git_diff_delta'flags delta .&. c'GIT_DIFF_FLAG_BINARY /= 0

            deltaFileName = fmap (T.encodeUtf8 . T.pack) . peekCString
                                . c'git_diff_file'path

            file_cb :: IORef (Maybe ByteString)
                    -> Ptr C'git_diff_delta
                    -> CFloat
                    -> Ptr ()
                    -> IO CInt
            file_cb fh deltap _progress _payload = do
                delta <- peek deltap
                writeIORef fh $ Just $
                    if isBinary delta
                    then "Binary files a/" <> path <> " and b/" <> path
                        <> " differ\n"
                    else "--- a/" <> path <> "\n" <> "+++ b/" <> path <> "\n"
                return 0

            hunk_cb :: IORef (Maybe ByteString)
                    -> Ptr C'git_diff_delta
                    -> Ptr C'git_diff_range
                    -> CString
                    -> CSize
                    -> Ptr ()
                    -> IO CInt
            hunk_cb fh deltap _rangep header headerLen _payload = do
                delta <- peek deltap
                mfh <- readIORef fh
                forM_ mfh $ \h -> do
                    atomically $ writeTBQueue chan h
                    writeIORef fh Nothing
                unless (isBinary delta) $ do
                    bs <- curry B.packCStringLen header
                        (fromIntegral headerLen)
                    atomically $ writeTBQueue chan bs
                return 0

            print_cb :: Ptr C'git_diff_delta
                     -> Ptr C'git_diff_range
                     -> CChar
                     -> CString
                     -> CSize
                     -> Ptr ()
                     -> IO CInt
            print_cb deltap _range lineOrigin content contentLen _payload = do
                delta <- peek deltap
                unless (isBinary delta) $ do
                    bs <- curry B.packCStringLen content
                        (fromIntegral contentLen)
                    atomically $ writeTBQueue chan $
                        B.cons (fromIntegral lineOrigin) bs
                return 0

checkResult :: (Eq a, Num a, Failure Git.GitException m) => a -> Text -> m ()
checkResult r why = when (r /= 0) $ failure (Git.BackendError why)

lgBuildPackFile :: MonadLg m
                => FilePath -> [Either (CommitOid m) (TreeOid m)]
                -> LgRepository m FilePath
lgBuildPackFile dir oids = do
    repo <- lgGet
    liftIO $ do
        (filePath, fHandle) <- openBinaryTempFile dir "pack"
        hClose fHandle
        go repo filePath
        return filePath
  where
    go repo path = runResourceT $ do
        delKey <- register $ removeFile path

        (_,bPtrPtr) <- allocate malloc free
        (_,bPtr)    <- flip allocate c'git_packbuilder_free $
            liftIO $ withForeignPtr (repoObj repo) $ \repoPtr -> do
                r <- c'git_packbuilder_new bPtrPtr repoPtr
                checkResult r "c'git_packbuilder_new failed"
                peek bPtrPtr

        forM_ oids $ \oid -> case oid of
            -- jww (2013-04-24): When libgit2 0.19 comes out, we will only
            -- need to call c'git_packbuilder_insert_commit here, as it will
            -- insert both the commit and its tree.
            Left coid ->
                actOnOid
                    (flip (c'git_packbuilder_insert bPtr) nullPtr)
                    (untag coid)
                    "c'git_packbuilder_insert failed"
            Right toid ->
                actOnOid
                    (c'git_packbuilder_insert_tree bPtr)
                    (untag toid)
                    "c'git_packbuilder_insert_tree failed"

        liftIO $ do
            r1 <- c'git_packbuilder_set_threads bPtr 0
            checkResult r1 "c'git_packbuilder_set_threads failed"

            withCString path $ \cstr -> do
                r2 <- c'git_packbuilder_write bPtr cstr
                checkResult r2 "c'git_packbuilder_write failed"

        void $ unprotect delKey

    actOnOid f oid msg =
        liftIO $ withForeignPtr (getOid oid) $ \oidPtr -> do
            r <- f oidPtr
            checkResult r msg

lift_ :: (Monad m, Functor (t m), MonadTrans t) => m a -> t m ()
lift_ = void . lift

lgBuildPackIndexWrapper :: MonadLg m
                        => FilePath
                        -> BL.ByteString
                        -> LgRepository m (Text, FilePath, FilePath)
lgBuildPackIndexWrapper = (lift .) . lgBuildPackIndex

lgBuildPackIndex :: (MonadLg m, MonadLogger m)
                 => FilePath -> BL.ByteString -> m (Text, FilePath, FilePath)
lgBuildPackIndex dir bytes = do
    sha <- go dir bytes
    return (sha, dir </> ("pack-" <> unpack sha <> ".pack"),
                 dir </> ("pack-" <> unpack sha <> ".idx"))
  where
    go dir bytes = control $ \run -> alloca $ \idxPtrPtr -> runResourceT $ do
        lift_ . run $ lgDebug "Allocate a new indexer stream"
        (_,idxPtr) <- flip allocate c'git_indexer_stream_free $
            withCString dir $ \dirStr -> do
                r <- c'git_indexer_stream_new idxPtrPtr dirStr
                         nullFunPtr nullPtr
                checkResult r "c'git_indexer_stream_new failed"
                peek idxPtrPtr

        lift_ . run $
            lgDebug $ "Add the incoming packfile data to the stream ("
                 ++ show (BL.length bytes) ++ " bytes)"
        (_,statsPtr) <- allocate calloc free
        liftIO $ forM_ (BL.toChunks bytes) $ \chunk ->
            BU.unsafeUseAsCStringLen chunk $ uncurry $ \dataPtr dataLen -> do
                r <- c'git_indexer_stream_add idxPtr (castPtr dataPtr)
                         (fromIntegral dataLen) statsPtr
                checkResult r "c'git_indexer_stream_add failed"

        lift_ . run $ lgDebug "Finalizing the stream"
        r <- liftIO $ c'git_indexer_stream_finalize idxPtr statsPtr
        checkResult r "c'git_indexer_stream_finalize failed"

        lift_ . run $
            lgDebug "Discovering the hash used to identify the pack file"
        sha <- liftIO $ oidToSha =<< c'git_indexer_stream_hash idxPtr
        lift_ . run $ lgDebug $ "The hash used is: " ++ show (Git.shaToText sha)

        lift . run $ return (Git.shaToText sha)

oidToSha :: Ptr C'git_oid -> IO Git.SHA
oidToSha oidPtr =
    Git.SHA <$> B.packCStringLen
        (castPtr oidPtr, sizeOf (undefined :: C'git_oid))

shaToOid :: Git.SHA -> IO (ForeignPtr C'git_oid)
shaToOid (Git.SHA bs) = BU.unsafeUseAsCString bs $ \bytes -> do
    ptr <- mallocForeignPtr
    withForeignPtr ptr $ \ptr' -> do
        c'git_oid_fromraw ptr' (castPtr bytes)
        return ptr

lgCopyPackFile :: MonadLg m => FilePath -> LgRepository m ()
lgCopyPackFile packFile = do
    -- jww (2013-04-23): This would be much more efficient (we already have
    -- the pack file on disk, why not just copy it?), but we have no way at
    -- present of communicating with the S3 backend directly.
    -- S3.uploadPackAndIndex undefined (F.directory packFile) packSha

    -- Use the ODB backend interface to transfer the pack file, which
    -- inefficiently transfers the pack file as a strict ByteString in memory,
    -- only to be written to disk again on the other side.  However, since
    -- this algorithm knows nothing about S3 or the S3 backend, this is our
    -- only way of talking to that backend.
    --
    -- The abstract API does have a writePackFile method, but we can't use it
    -- yet because it only calls into the Libgit2 backend, which doesn't know
    -- anything about the S3 backend.  As far as Libgit2 is concerned, the S3
    -- backend is just a black box with no special properties.
    repo <- lgGet
    control $ \run -> withForeignPtr (repoObj repo) $ \repoPtr ->
        alloca $ \odbPtrPtr ->
        alloca $ \statsPtr ->
        alloca $ \writepackPtrPtr -> do
            runResourceT $ go run repoPtr odbPtrPtr writepackPtrPtr statsPtr
            run $ return ()
  where
    go run repoPtr odbPtrPtr writepackPtrPtr statsPtr = do
        lift_ . run $ lgDebug "Obtaining odb for repository"
        (_,odbPtr) <- flip allocate c'git_odb_free $ do
            r <- c'git_repository_odb odbPtrPtr repoPtr
            checkResult r "c'git_repository_odb failed"
            peek odbPtrPtr

        lift_ . run $ lgDebug "Opening pack writer into odb"
        (_,writepackPtr) <- allocate
            (do r <- c'git_odb_write_pack writepackPtrPtr odbPtr
                         nullFunPtr nullPtr
                checkResult r "c'git_odb_write_pack failed"
                peek writepackPtrPtr)
            (\writepackPtr -> do
                  writepack <- peek writepackPtr
                  mK'git_odb_writepack_free_callback
                      (c'git_odb_writepack'free writepack) writepackPtr)
        writepack <- liftIO $ peek writepackPtr

        bs <- liftIO $ B.readFile packFile
        lift_ . run $
            lgDebug $ "Writing pack file " ++ show packFile ++ " into odb"
        lift_ . run $
            lgDebug $ "Writing " ++ show (B.length bs) ++ " pack bytes into odb"
        liftIO $ BU.unsafeUseAsCStringLen bs $
            uncurry $ \dataPtr dataLen -> do
                r <- mK'git_odb_writepack_add_callback
                         (c'git_odb_writepack'add writepack)
                         writepackPtr (castPtr dataPtr)
                         (fromIntegral dataLen) statsPtr
                checkResult r "c'git_odb_writepack'add failed"

        lift_ . run $ lgDebug "Committing pack into odb"
        r <- liftIO $ mK'git_odb_writepack_commit_callback
                 (c'git_odb_writepack'commit writepack) writepackPtr
                 statsPtr
        checkResult r "c'git_odb_writepack'commit failed"

lgLoadPackFileInMemory :: (MonadLg m, MonadUnsafeIO m, MonadThrow m,
                           MonadLogger m)
                       => FilePath
                       -> Ptr (Ptr C'git_odb_backend)
                       -> Ptr (Ptr C'git_odb)
                       -> ResourceT m (Ptr C'git_odb)
lgLoadPackFileInMemory idxPath backendPtrPtr odbPtrPtr = do
    lgDebug "Create temporary, in-memory object database"
    (_,odbPtr) <- flip allocate c'git_odb_free $ do
        r <- c'git_odb_new odbPtrPtr
        checkResult r "c'git_odb_new failed"
        peek odbPtrPtr

    lgDebug $ "Load pack index " ++ show idxPath ++ " into temporary odb"
    bracketOnError
        (do r <- liftIO $ withCString idxPath $ \idxPathStr ->
                c'git_odb_backend_one_pack backendPtrPtr idxPathStr
            checkResult r "c'git_odb_backend_one_pack failed"
            liftIO $ peek backendPtrPtr)
        (\backendPtr -> liftIO $ do
            backend <- peek backendPtr
            mK'git_odb_backend_free_callback
                (c'git_odb_backend'free backend) backendPtr)
        (\backendPtr -> do
            -- Associate the new backend containing our single index file with
            -- the in-memory object database
            lgDebug "Associate odb with backend"
            r <- liftIO $ c'git_odb_add_backend odbPtr backendPtr 1
            checkResult r "c'git_odb_add_backend failed")

    return odbPtr

lgWithPackFile :: (MonadLg m, MonadUnsafeIO m, MonadThrow m, MonadLogger m)
               => FilePath -> (Ptr C'git_odb -> ResourceT m a) -> m a
lgWithPackFile idxPath f = control $ \run ->
    alloca $ \odbPtrPtr ->
    alloca $ \backendPtrPtr -> run $ runResourceT $
        f =<< lgLoadPackFileInMemory idxPath backendPtrPtr odbPtrPtr

lgReadFromPack :: (MonadLg m, MonadUnsafeIO m, MonadThrow m, MonadLogger m)
               => FilePath -> Git.SHA -> Bool
               -> m (Maybe (C'git_otype, CSize, ByteString))
lgReadFromPack idxPath sha metadataOnly =
    control $ \run -> alloca $ \objectPtrPtr ->
        run $ lgWithPackFile idxPath $ \odbPtr -> do
            foid <- liftIO $ shaToOid sha
            if metadataOnly
                then readMetadata odbPtr foid
                else readObject odbPtr foid objectPtrPtr
  where
    readMetadata odbPtr foid =
        liftIO $ alloca $ \sizePtr -> alloca $ \typPtr -> do
            r <- withForeignPtr foid $
                 c'git_odb_read_header sizePtr typPtr odbPtr
            if r == 0
                then Just <$> ((,,) <$> peek typPtr
                                    <*> peek sizePtr
                                    <*> pure B.empty)
                else do
                    unless (r == c'GIT_ENOTFOUND) $
                        checkResult r "c'git_odb_read_header failed"
                    return Nothing

    readObject odbPtr foid objectPtrPtr = do
        r <- liftIO $ withForeignPtr foid $
             c'git_odb_read objectPtrPtr odbPtr
        mr <-
            if r == 0
            then do
                objectPtr <- liftIO $ peek objectPtrPtr
                void $ register $ c'git_odb_object_free objectPtr
                return $ Just objectPtr
            else do
                unless (r == c'GIT_ENOTFOUND) $
                    checkResult r "c'git_odb_read failed"
                return Nothing
        forM mr $ \objectPtr -> liftIO $ do
            typ <- c'git_odb_object_type objectPtr
            len <- c'git_odb_object_size objectPtr
            ptr <- c'git_odb_object_data objectPtr
            bytes <- curry B.packCStringLen (castPtr ptr)
                         (fromIntegral len)
            return (typ,len,bytes)

lgRemoteFetch :: MonadLg m => Text -> Text -> LgRepository m ()
lgRemoteFetch uri fetchSpec = do
    xferRepo <- lgGet
    liftIO $ withForeignPtr (repoObj xferRepo) $ \repoPtr ->
        withCString (unpack uri) $ \uriStr ->
        withCString (unpack fetchSpec) $ \fetchStr ->
            alloca $ runResourceT . go repoPtr uriStr fetchStr
  where
    go repoPtr uriStr fetchStr remotePtrPtr = do
        (_,remotePtr) <- flip allocate c'git_remote_free $ do
            r <- c'git_remote_create_inmemory remotePtrPtr repoPtr
                     fetchStr uriStr
            checkResult r "c'git_remote_create_inmemory failed"
            peek remotePtrPtr

        r1 <- liftIO $ c'git_remote_connect remotePtr c'GIT_DIRECTION_FETCH
        checkResult r1 "c'git_remote_connect failed"
        void $ register $ c'git_remote_disconnect remotePtr

        r2 <- liftIO $ c'git_remote_download remotePtr nullFunPtr nullPtr
        checkResult r2 "c'git_remote_download failed"

lgFactory :: MonadIO m
          => Git.RepositoryFactory
              (LgRepository (NoLoggingT m)) m Repository
lgFactory = Git.RepositoryFactory
    { Git.openRepository   = runNoLoggingT . openLgRepository
    , Git.runRepository    = \c m ->
        runNoLoggingT $ runLgRepository c m
    , Git.closeRepository  = runNoLoggingT . closeLgRepository
    , Git.getRepository    = hoist NoLoggingT lgGet
    , Git.defaultOptions   = defaultLgOptions
    , Git.startupBackend   = runNoLoggingT startupLgBackend
    , Git.shutdownBackend  = runNoLoggingT shutdownLgBackend
    }

lgFactoryLogger :: (MonadIO m, MonadLogger m)
                => Git.RepositoryFactory (LgRepository m) m Repository
lgFactoryLogger = Git.RepositoryFactory
    { Git.openRepository   = openLgRepository
    , Git.runRepository    = runLgRepository
    , Git.closeRepository  = closeLgRepository
    , Git.getRepository    = lgGet
    , Git.defaultOptions   = defaultLgOptions
    , Git.startupBackend   = startupLgBackend
    , Git.shutdownBackend  = shutdownLgBackend
    }

openLgRepository :: MonadIO m => Git.RepositoryOptions -> m Repository
openLgRepository opts = do
    startupLgBackend
    let path = Git.repoPath opts
    p <- liftIO $ doesDirectoryExist path
    liftIO $ openRepositoryWith path $
        if not (Git.repoAutoCreate opts) || p
        then c'git_repository_open
        else \x y -> c'git_repository_init x y
                         (fromBool (Git.repoIsBare opts))
  where
    openRepositoryWith path fn = do
        fptr <- alloca $ \ptr ->
            withCString path $ \str -> do
                r <- fn ptr str
                when (r < 0) $
                    error $ "Could not open repository " ++ show path
                ptr' <- peek ptr
                newForeignPtr p'git_repository_free ptr'
        excTrap <- newIORef Nothing
        return Repository { repoOptions = opts
                          , repoObj     = fptr
                          , repoExcTrap = excTrap
                          }

runLgRepository :: MonadIO m => Repository -> LgRepository m a -> m a
runLgRepository repo action = do
    startupLgBackend
    runReaderT (lgRepositoryReaderT action) repo

closeLgRepository :: Monad m => Repository -> m ()
closeLgRepository = const (return ())

defaultLgOptions :: Git.RepositoryOptions
defaultLgOptions = Git.RepositoryOptions "" False False

startupLgBackend :: MonadIO m => m ()
startupLgBackend = liftIO (void c'git_threads_init)

shutdownLgBackend :: MonadIO m => m ()
shutdownLgBackend = liftIO c'git_threads_shutdown

-- Libgit2.hs<|MERGE_RESOLUTION|>--- conflicted
+++ resolved
@@ -959,7 +959,6 @@
             Just (Right r) -> return r
             Nothing        -> gather worker chan
 
-<<<<<<< HEAD
 drainTo :: (MonadIO m, MonadBaseControl IO m)
         => Int                        -- ^ Size of the queue to create
         -> (TBQueue (Maybe i) -> m r)  -- ^ Action to consume input values
@@ -986,8 +985,6 @@
             Just x  -> return x
             Nothing -> scatter worker chan
 
-=======
->>>>>>> 6d0997bb
 lgThrow :: (MonadIO m, Failure e m) => (Text -> e) -> m ()
 lgThrow f = do
     errStr <- liftIO $ do
